--- conflicted
+++ resolved
@@ -94,11 +94,7 @@
                                     run_async=run_async,
                                     workgroup=workgroup)
 
-<<<<<<< HEAD
-    def __execute_query(self, database, query, s3_output_url, return_results=True, save_results=True, run_async=False, workgroup='primary'):
-=======
-    def __execute_query(self, database, query, s3_output_url, return_results=True, save_results=False, run_async=False):
->>>>>>> c61624aa
+    def __execute_query(self, database, query, s3_output_url, return_results=True, save_results=False, run_async=False, workgroup='primary'):
         s3_bucket, s3_path = self.__parse_s3_path(s3_output_url)
 
         response = self._athena.start_query_execution(
